const { BigNumber } = require('ethers');
const { controllerFixture } = require('./fixtures/controller.fixture');
const { verifyRejection, expect, fastForward, fromWei, toWei, zero, zeroAddress, oneE18, sqrt, sha3, WEEK, toFP, fromFP } = require('./utils');

const { calcRelativeDiff } = require('./lib/calc_comparisons');
const errorDelta = 10 ** -8;

const WEIGHT_MULTIPLIER = toWei(25);

const absDiff = (a, b) => {
  return a.sub(b).abs().toNumber();
}

describe('MarketCapSqrtController.sol', async () => {
  let controller, from, verifyRevert;
  let nonOwnerFaker, ownerFaker;
  let updatePrices, addLiquidityAll, liquidityManager;
  let sortedWrappedTokens;
  let wrappedTokens, tokens, initializerImplementation;
  let pool, initializer, tokenSeller;
  let poolSize;
  let notOwner;
  let circulatingCapOracle;

  const setupTests = (options = {}) => {

    before(async () => {
      ({
        poolFactory,
        proxyManager,
        circulatingCapOracle,
        wrappedTokens,
        controller,
        from,
        verifyRevert,
        nonOwnerFaker,
        updatePrices,
        addLiquidityAll,
        addLiquidity,
        ownerFaker,
        initializerImplementation,
        liquidityManager
      } = await deployments.createFixture(controllerFixture)());
      const defaultOptions = {
        init: false,
        pool: false,
        category: false,
        size: undefined,
        useFullyDiluted: true,
        useSqrt: true,
        ethValue: undefined
      };
      const { init, pool, category, size, ethValue, useFullyDiluted, useSqrt } = Object.assign(defaultOptions, options);
      tokens = wrappedTokens.map(t => t.address);
      if (!useFullyDiluted) {
        sortedWrappedTokens = [
          ...wrappedTokens.map((t, i) => ({
            ...t,
            marketCap: BigNumber.from(t.address.slice(0, 10)).div(2)
          }))
        ];
        await circulatingCapOracle.setCirculatingMarketCaps(
          sortedWrappedTokens.map(t => t.address),
          sortedWrappedTokens.map(t => t.marketCap)
        );
        sortedWrappedTokens = sortedWrappedTokens.sort((a, b) => {
          if (a.marketCap.lt(b.marketCap)) return 1;
          if (a.marketCap.gt(b.marketCap)) return -1;
          return 0;
        });
      } else {
        sortedWrappedTokens = [...wrappedTokens].sort((a, b) => {
          if (a.marketcap < b.marketcap) return 1;
          if (a.marketcap > b.marketcap) return -1;
          return 0;
        });
      }
      if (category) await setupCategory(useFullyDiluted);
      if (pool) await setupPool(size, ethValue, useSqrt);
      if (init) await finishInitializer();
      [,notOwner] = await ethers.getSigners();
    });
  }

  const sortTokens = async (fullyDiluted = true) => {
    await updatePrices(wrappedTokens);
    const t = [ ...wrappedTokens ];
    const caps = await controller.getMarketCaps(fullyDiluted, t.map(_ => _.address));
    caps.forEach((cap, i) => t[i].marketCap = cap);
    sortedWrappedTokens = t.sort((a, b) => {
      if (a.marketCap.lt(b.marketCap)) return 1;
      if (a.marketCap.gt(b.marketCap)) return -1;
      return 0;
    });
    // await controller.sortAndFilterTokens(1);
  }

  const getMarketCapSqrts = async (_tokens, fullyDiluted = true) => {
    const actualMarketCaps = await controller.getMarketCaps(fullyDiluted, _tokens.map(t => t.address));
    const capSqrts = actualMarketCaps.map(sqrt);
    const sqrtSum = capSqrts.reduce((total, capSqrt) => total.add(capSqrt), BigNumber.from(0));
    return [capSqrts, sqrtSum];
  }

  const getExpectedTokensAndBalances = async (numTokens, ethValue, useSqrt = true, fullyDiluted = true) => {
    await addLiquidityAll();
    await fastForward(7200);
    await updatePrices(sortedWrappedTokens);
    const expectedTokens = sortedWrappedTokens.slice(0, numTokens);
    let weightedEthValues = [];
    if (useSqrt) {
      const [capSqrts, sqrtSum] = await getMarketCapSqrts(expectedTokens, fullyDiluted);
      weightedEthValues = capSqrts.map((rt) => rt.mul(ethValue).div(sqrtSum));
    } else {
      const mcaps = await controller.getMarketCaps(fullyDiluted, expectedTokens.map(t => t.address));
      const mcapSum = mcaps.reduce((t, m) => t.add(m), BigNumber.from(0));
      weightedEthValues = mcaps.map((rt) => rt.mul(ethValue).div(mcapSum));
    }
    const expectedBalances = weightedEthValues.map((val, i) => {
      const _price = toWei(expectedTokens[i].price);
      return val.mul(oneE18).div(_price);
    });
    return [expectedTokens.map(t => t.address), expectedBalances];
  };

  const setupCategory = async (useFullyDilutedMarketCaps = true, minCap = 1, maxCap = toWei(100000000)) => {
    await addLiquidityAll();
    await controller.createCategory(`0x${'ff'.repeat(32)}`, useFullyDilutedMarketCaps, minCap, maxCap);
    const index = await controller.categoryIndex();
    await controller.addTokens(index, tokens);
    await fastForward(3600 * 48);
    await addLiquidityAll();
    return index;
  };

  const getExpectedDenorms = async (numTokens, useFullyDilutedMarketCaps = true, useSqrt = true) => {
    const expectedTokens = sortedWrappedTokens.slice(0, numTokens);
    let denorms;
    if (useSqrt) {
      const [capSqrts, sqrtSum] = await getMarketCapSqrts(expectedTokens, useFullyDilutedMarketCaps);
      denorms = capSqrts.map((rt) => fromFP(toFP(rt).div(sqrtSum).mul(WEIGHT_MULTIPLIER)));
    } else {
      const mcaps = await controller.getMarketCaps(useFullyDilutedMarketCaps, expectedTokens.map(t => t.address));
      const mcapSum = mcaps.reduce((t, m) => t.add(m), BigNumber.from(0));
      denorms = mcaps.map((rt) => fromFP(toFP(rt).div(mcapSum).mul(WEIGHT_MULTIPLIER)));
    }
    return denorms
  }

  const changePrices = async (fullyDiluted = true) => {
    const valuesBefore = [];
    const shouldMoves = [];
    const newCaps = [];
    const existingCaps = await circulatingCapOracle.getCirculatingMarketCaps(
      sortedWrappedTokens.map(t => t.address)
    );
    for (let i = 0; i < sortedWrappedTokens.length; i++) {
      const {address} = sortedWrappedTokens[i];
      const movePriceUp = i >= poolSize;//Math.random() > 0.5;
      shouldMoves.push(movePriceUp);
      const valueBefore = liquidityManager.getTokenValue(address, toWei(1));
      valuesBefore.push(valueBefore);
      await liquidityManager[movePriceUp ? 'swapIncreasePrice' : 'swapDecreasePrice'](address);
      newCaps.push(existingCaps[i][movePriceUp ? 'add' : 'sub'](existingCaps[i].div(3)))
    }
    if (!fullyDiluted) {
      await circulatingCapOracle.setCirculatingMarketCaps(sortedWrappedTokens.map(t => t.address), newCaps);
    }
    await updatePrices(tokens);
  };

  const prepareReweigh = async (_changePrices = false, fullyDiluted = true) => {
    await updatePrices(tokens);
    await fastForward(WEEK * 2);
    if (_changePrices) {
      await changePrices(fullyDiluted);
    } else {
      await addLiquidityAll();
      await updatePrices(tokens)
    }
    await fastForward(3600 * 48);
    await addLiquidityAll();
  }

  const finishInitializer = async () => {
    await updatePrices(wrappedTokens);
    await fastForward(7200);
    await addLiquidityAll();
    const desiredTokens = await initializer.getDesiredTokens();
    const desiredAmounts = await initializer.getDesiredAmounts(desiredTokens);
    for (let i = 0; i < desiredTokens.length; i++) {
      const token = await ethers.getContractAt('MockERC20', desiredTokens[i]);
      await token.getFreeTokens(from, desiredAmounts[i]);
      await token.approve(initializer.address, desiredAmounts[i]);
    }
    await initializer['contributeTokens(address[],uint256[],uint256)'](desiredTokens, desiredAmounts, 0);
    await initializer.finish();
    await initializer['claimTokens()']();
    const myBal = await pool.balanceOf(from);
    expect(myBal.eq(toWei(100))).to.be.true;
    expect(await pool.isPublicSwap()).to.be.true;
    const defaultPremium = await controller.defaultSellerPremium();
    const sellerAddress = await controller.computeSellerAddress(pool.address);
    tokenSeller = await ethers.getContractAt('SigmaUnboundTokenSellerV1', sellerAddress);
    expect(await tokenSeller.getPremiumPercent()).to.eq(defaultPremium);
  }

  const setupPool = async (size = 5, ethValue = 1, useSqrt = true) => {
    poolSize = size;
    if ((await controller.categoryIndex()).eq(0)) await setupCategory();
    const { events } = await controller.prepareIndexPool(1, size, toWei(ethValue), useSqrt ? 1 : 0, 'Test Index Pool', 'TIP').then(tx => tx.wait());
    const { args: { pool: poolAddress, initializer: initializerAddress } } = events.filter(e => e.event == 'NewPoolInitializer')[0];
    pool = await ethers.getContractAt('SigmaIndexPoolV1', poolAddress);
    initializer = await ethers.getContractAt('SigmaPoolInitializerV1', initializerAddress);
    return { poolAddress, initializerAddress };
  }

  describe('Initializer & Settings', async () => {
    setupTests();

    it('defaultSellerPremium(): set to 2', async () => {
      const premium = await controller.defaultSellerPremium();
      expect(premium).to.eq(2);
    });

    it('owner()', async () => {
      expect(await controller.owner()).to.eq(from);
    });

    it('circuitBreaker()', async () => {
      expect(await controller.circuitBreaker()).to.eq(from);
    })
  });

  describe('onlyOwner', async () => {
    setupTests();

    it('All functions with onlyOwner modifier revert if caller is not owner', async () => {
      const onlyOwnerFns = [
        'prepareIndexPool',
        'setDefaultSellerPremium',
        'updateSellerPremium',
        'setSwapFee',
        'delegateCompLikeTokenFromPool',
        'setCircuitBreaker'
      ];
      for (let fn of onlyOwnerFns) {
        await verifyRejection(nonOwnerFaker, fn, /Ownable: caller is not the owner/g);
      }
    });
  });

  describe('_havePool', async () => {
    setupTests();

    it('All functions with _havePool modifier revert if pool address not recognized', async () => {
      // reweighPool & reindexPool included even though there is no modifier because it uses the same validation
      const onlyOwnerFns = ['setSwapFee', 'updateMinimumBalance', 'reweighPool', 'reindexPool'];
      for (let fn of onlyOwnerFns) {
        await verifyRejection(ownerFaker, fn, /ERR_POOL_NOT_FOUND/g);
      }
    });
  });

  describe('setDefaultSellerPremium()', async () => {
    setupTests();

    it('Reverts if premium == 0', async () => {
      await verifyRevert('setDefaultSellerPremium', /ERR_PREMIUM/g, 0);
    });

    it('Reverts if premium >= 20', async () => {
      await verifyRevert('setDefaultSellerPremium', /ERR_PREMIUM/g, 20);
    });

    it('Sets allowed premium', async () => {
      await controller.setDefaultSellerPremium(1);
      const premium = await controller.defaultSellerPremium();
      expect(premium).to.eq(1);
    });
  });

  describe('setCircuitBreaker()', async () => {
    setupTests();

    it('Sets circuit breaker address', async () => {
      await controller.setCircuitBreaker(zeroAddress);
      expect(await controller.circuitBreaker()).to.eq(zeroAddress);
    })
  })

  describe('getInitialTokensAndBalances()', async () => {
    describe('Sqrt Fully Diluted Market Cap', async () => {
      setupTests({ category: true, useFullyDiluted: true, useSqrt: true });

      it('Returns the top n category tokens and target balances weighted by mcap sqrt', async () => {
        const ethValue = toWei(1);
        const [expectedTokens, expectedBalances] = await getExpectedTokensAndBalances(5, ethValue, true, true);
        const [_tokens, balances] = await controller.getInitialTokensAndBalances(1, 1, 5, ethValue);
        expect(_tokens).to.deep.eq(expectedTokens);
        for (let i = 0; i < 5; i++) {
          const diff = absDiff(balances[i], expectedBalances[i]);
          expect(diff).to.be.lte(1);
        }
      });

      it('Reverts if any token has a target balance below the minimum', async () => {
        const ethValue = toWei(1).div(1e12);
        await verifyRevert('getInitialTokensAndBalances', /ERR_MIN_BALANCE/g, 1, 1, 2, ethValue);
      });
    })

    describe('Proportional Fully Diluted Market Cap', async () => {
      setupTests();

      it('Returns the top n category tokens and target balances weighted by mcap sqrt', async () => {
        await setupCategory();
        const ethValue = toWei(1);
        const [expectedTokens, expectedBalances] = await getExpectedTokensAndBalances(5, ethValue, false, true);
        const [_tokens, balances] = await controller.getInitialTokensAndBalances(1, 0, 5, ethValue);
        expect(_tokens).to.deep.eq(expectedTokens);
        for (let i = 0; i < 5; i++) {
          const diff = absDiff(balances[i], expectedBalances[i]) ;
          expect(diff).to.be.lte(1);
        }
      });
    })

    describe('Sqrt Circulating Market Cap', async () => {
      setupTests({ category: true, useFullyDiluted: false, useSqrt: true });

      it('Returns the top n category tokens and target balances weighted by mcap sqrt', async () => {
        const ethValue = toWei(1);
        const [expectedTokens, expectedBalances] = await getExpectedTokensAndBalances(5, ethValue, true, false);
        const [_tokens, balances] = await controller.getInitialTokensAndBalances(1, 1, 5, ethValue);
        expect(_tokens).to.deep.eq(expectedTokens);
        for (let i = 0; i < 5; i++) {
          const diff = absDiff(balances[i], expectedBalances[i]) ;
          expect(diff).to.be.lte(1);
        }
      });
    })

    describe('Proportional Circulating Market Cap', async () => {
      setupTests({ category: true, useFullyDiluted: false, useSqrt: false });

      it('Returns the top n category tokens and target balances weighted by mcap sqrt', async () => {
        await updatePrices(wrappedTokens);
        await fastForward(7200);
        const ethValue = toWei(1);
        const [expectedTokens, expectedBalances] = await getExpectedTokensAndBalances(5, ethValue, false, false);
        const [_tokens, balances] = await controller.getInitialTokensAndBalances(1, 0, 5, ethValue);
        expect(_tokens).to.deep.eq(expectedTokens);
        for (let i = 0; i < 5; i++) {
          const diff = absDiff(balances[i], expectedBalances[i]) ;
          expect(diff).to.be.lte(1);
        }
      });
    })
  });

  describe('prepareIndexPool()', async () => {
    setupTests();

    it('Reverts if size > 10', async () => {
      await setupCategory();
      await verifyRevert('prepareIndexPool', /ERR_MAX_INDEX_SIZE/g, 1, 11, zero, 1, 'a', 'b');
    });

    it('Reverts if size < 2', async () => {
      await verifyRevert('prepareIndexPool', /ERR_MIN_INDEX_SIZE/g, 1, 1, zero, 1, 'a', 'b');
    });

    it('Reverts if initialWethValue >= 2^144', async () => {
      const ethValue = BigNumber.from(2).pow(144);
      await verifyRevert('prepareIndexPool', /ERR_MAX_UINT144/g, 1, 4, ethValue, 1, 'a', 'b');
    });

    it('Succeeds with valid inputs', async () => {
      poolSize = 4;
<<<<<<< HEAD
      const { events } = await controller.prepareIndexPool(1, 4, toWei(10), 1, 'Test Index Pool', 'TIP').then(tx => tx.wait());
      const { args: { pool: poolAddress, initializer: initializerAddress, categoryID, indexSize, formula } } = events.filter(e => e.event == 'NewPoolInitializer')[0];
      pool = await ethers.getContractAt('IndexPool', poolAddress);
      initializer = await ethers.getContractAt('PoolInitializer', initializerAddress);
=======
      const { events } = await controller.prepareIndexPool(1, 4, toWei(10), 'Test Index Pool', 'TIP').then(tx => tx.wait());
      const { args: { pool: poolAddress, initializer: initializerAddress, categoryID, indexSize } } = events.filter(e => e.event == 'NewPoolInitializer')[0];
      pool = await ethers.getContractAt('SigmaIndexPoolV1', poolAddress);
      initializer = await ethers.getContractAt('SigmaPoolInitializerV1', initializerAddress);
>>>>>>> 1998d55b
      expect(categoryID.eq(1)).to.be.true;
      expect(indexSize.eq(4)).to.be.true;
      expect(formula).to.eq(1);
    });

    it('Deploys the pool and initializer to the correct addresses', async () => {
      expect(pool.address).to.eq(await controller.computePoolAddress(1, 4));
      expect(initializer.address).to.eq(await controller.computeInitializerAddress(pool.address));
    });

    it('Reverts if the pool params are duplicates', async () => {
      await verifyRevert(
        'prepareIndexPool',
        /Create2: Failed on deploy/g,
        1, 4, toWei(10), 1, 'Test Index Pool', 'TIP'
      );
    });

    it('Sets expected desired tokens and balances on pool initializer', async () => {
      const ethValue = toWei(10);
      const [expectedTokens, expectedBalances] = await getExpectedTokensAndBalances(4, ethValue);
      const desiredTokens = await initializer.getDesiredTokens();
      const desiredBalances = await initializer.getDesiredAmounts(desiredTokens);
      expect(desiredTokens).to.deep.eq(expectedTokens);
      for (let i = 0; i < desiredTokens.length; i++) {
        expect(+calcRelativeDiff(fromWei(expectedBalances[i]), fromWei(desiredBalances[i]))).to.be.lte(errorDelta);
      }
      await finishInitializer();
    });
  });

  describe('finishPreparedIndexPool()', async () => {
    setupTests();

    it('Reverts if caller is not initializer', async () => {
      await verifyRejection(ownerFaker, 'finishPreparedIndexPool', /ERR_NOT_PRE_DEPLOY_POOL/g);
    });

    it('Reverts if array lengths do not match', async () => {
      await setupCategory();
      const InitializerErrorTrigger = await ethers.getContractFactory('InitializerErrorTrigger');
      const initializerErrorTrigger = await InitializerErrorTrigger.deploy();
      await proxyManager.setImplementationAddressManyToOne(sha3('SigmaPoolInitializerV1.sol'), initializerErrorTrigger.address);
      const { poolAddress, initializerAddress } = await setupPool(2, 1);
      initializer = await ethers.getContractAt('InitializerErrorTrigger', initializerAddress);
      await verifyRejection(initializer, 'triggerArrLenError', /ERR_ARR_LEN/g);
    });

    it('Reverts if pool is already initialized', async () => {
      await updatePrices(wrappedTokens);
      await fastForward(7200);
      await addLiquidityAll();
      await verifyRejection(initializer, 'triggerDuplicateInit', /ERR_INITIALIZED/g);
      await proxyManager.setImplementationAddressManyToOne(sha3('SigmaPoolInitializerV1.sol'), initializerImplementation);
    });
  });

  describe('updateSellerPremium()', async () => {
    setupTests({ pool: true, init: true, size: 2, ethValue: 1 });

    it('Reverts if premium == 0', async () => {
      await verifyRevert('updateSellerPremium', /ERR_PREMIUM/g, tokenSeller.address, 0);
    });

    it('Reverts if premium >= 20', async () => {
      await verifyRevert('updateSellerPremium', /ERR_PREMIUM/g, tokenSeller.address, 20);
    });

    it('Sets premium within allowed range', async () => {
      await controller.updateSellerPremium(tokenSeller.address, 3);
      const premium = await tokenSeller.getPremiumPercent();
      expect(premium).to.eq(3);
    });
  });

  describe('setSwapFee()', async () => {
    setupTests({ pool: true, init: true, size: 2, ethValue: 1 });

    it('Sets swap fee on the pool', async () => {
      const fee = toWei('0.01');
      await controller.setSwapFee(pool.address, fee);
      const newFee = await pool.getSwapFee();
      expect(newFee.eq(fee)).to.be.true;
    });
  });

  describe('reweighPool()', async () => {
    describe('Sqrt Fully Diluted Market Cap', async () => {
      setupTests({ pool: true, init: true, size: 5, ethValue: 1, useFullyDiluted: true, useSqrt: true });
  
      it('Reverts if < 2 weeks have passed', async () => {
        await verifyRevert('reindexPool', /ERR_POOL_REWEIGH_DELAY/g, pool.address);
      });
  
      it('Reweighs the pool and sets desired weights proportional to mcap sqrts', async () => {
        await prepareReweigh(true);
        const expectedWeights = await getExpectedDenorms(5, true, true);
        await controller.reweighPool(pool.address);
        for (let i = 0; i < 5; i++) {
          const desiredDenorm = (await pool.getTokenRecord(sortedWrappedTokens[i].address)).desiredDenorm;
          expect(desiredDenorm.eq(expectedWeights[i])).to.be.true;
        }
      });
  
      it('Sets reweighIndex', async () => {
        const {reweighIndex} = await controller.indexPoolMetadata(pool.address);
        expect(reweighIndex).to.eq(1)
      })
  
      it('Reverts if reweighIndex % 4 == 0', async () => {
        await prepareReweigh();
        await controller.reweighPool(pool.address);
        await prepareReweigh();
        await controller.reweighPool(pool.address);
        await prepareReweigh();
        await verifyRevert('reweighPool', /ERR_REWEIGH_INDEX/g, pool.address);
      });
    })

    describe('Proportional Fully Diluted Market Cap', async () => {
      setupTests({ pool: true, init: true, size: 5, ethValue: 1, useFullyDiluted: true, useSqrt: false });
  
      it('Reverts if < 2 weeks have passed', async () => {
        await verifyRevert('reindexPool', /ERR_POOL_REWEIGH_DELAY/g, pool.address);
      });
  
      it('Reweighs the pool and sets desired weights proportional to mcap sqrts', async () => {
        await prepareReweigh(true);
        const expectedWeights = await getExpectedDenorms(5, true, false);
        await controller.reweighPool(pool.address);
        for (let i = 0; i < 5; i++) {
          const desiredDenorm = (await pool.getTokenRecord(sortedWrappedTokens[i].address)).desiredDenorm;
          expect(desiredDenorm.eq(expectedWeights[i])).to.be.true;
        }
      });
  
      it('Sets reweighIndex', async () => {
        const {reweighIndex} = await controller.indexPoolMetadata(pool.address);
        expect(reweighIndex).to.eq(1)
      })
  
      it('Reverts if reweighIndex % 4 == 0', async () => {
        await prepareReweigh();
        await controller.reweighPool(pool.address);
        await prepareReweigh();
        await controller.reweighPool(pool.address);
        await prepareReweigh();
        await verifyRevert('reweighPool', /ERR_REWEIGH_INDEX/g, pool.address);
      });
    })

    describe('Sqrt Circulating Market Cap', async () => {
      setupTests({ pool: true, init: true, category: true, size: 5, ethValue: 1, useFullyDiluted: false, useSqrt: true });
  
      it('Reverts if < 2 weeks have passed', async () => {
        await verifyRevert('reindexPool', /ERR_POOL_REWEIGH_DELAY/g, pool.address);
      });
  
      it('Reweighs the pool and sets desired weights proportional to mcap sqrts', async () => {
        await prepareReweigh(true, false);
        const expectedWeights = await getExpectedDenorms(5, false, true);
        await controller.reweighPool(pool.address);
        for (let i = 0; i < 5; i++) {
          const desiredDenorm = (await pool.getTokenRecord(sortedWrappedTokens[i].address)).desiredDenorm;
          expect(desiredDenorm.eq(expectedWeights[i])).to.be.true;
        }
      });
  
      it('Sets reweighIndex', async () => {
        const {reweighIndex} = await controller.indexPoolMetadata(pool.address);
        expect(reweighIndex).to.eq(1)
      })
  
      it('Reverts if reweighIndex % 4 == 0', async () => {
        await prepareReweigh();
        await controller.reweighPool(pool.address);
        await prepareReweigh();
        await controller.reweighPool(pool.address);
        await prepareReweigh();
        await verifyRevert('reweighPool', /ERR_REWEIGH_INDEX/g, pool.address);
      });
    })

    describe('Proportional Circulating Market Cap', async () => {
      setupTests({ pool: true, init: true, category: true, size: 5, ethValue: 1, useFullyDiluted: false, useSqrt: false });
  
      it('Reverts if < 2 weeks have passed', async () => {
        await verifyRevert('reindexPool', /ERR_POOL_REWEIGH_DELAY/g, pool.address);
      });
  
      it('Reweighs the pool and sets desired weights proportional to mcap sqrts', async () => {
        await prepareReweigh(true, false);
        const expectedWeights = await getExpectedDenorms(5, false, false);
        await controller.reweighPool(pool.address);
        for (let i = 0; i < 5; i++) {
          const desiredDenorm = (await pool.getTokenRecord(sortedWrappedTokens[i].address)).desiredDenorm;
          expect(desiredDenorm.eq(expectedWeights[i])).to.be.true;
        }
      });
  
      it('Sets reweighIndex', async () => {
        const {reweighIndex} = await controller.indexPoolMetadata(pool.address);
        expect(reweighIndex).to.eq(1)
      })
  
      it('Reverts if reweighIndex % 4 == 0', async () => {
        await prepareReweigh();
        await controller.reweighPool(pool.address);
        await prepareReweigh();
        await controller.reweighPool(pool.address);
        await prepareReweigh();
        await verifyRevert('reweighPool', /ERR_REWEIGH_INDEX/g, pool.address);
      });
    })
  });

  describe('reindexPool()', async () => {
    describe('Sqrt Fully Diluted Market Cap', async () => {
      setupTests({ pool: true, init: true, size: 5, ethValue: 10, useFullyDiluted: true, useSqrt: true });
  
      it('Reverts if < 2 weeks have passed', async () => {
        await verifyRevert('reindexPool', /ERR_POOL_REWEIGH_DELAY/g, pool.address);
      });
  
      it('Reverts if reweighIndex % 4 != 0', async () => {
        await prepareReweigh();
        await verifyRevert('reindexPool', /ERR_REWEIGH_INDEX/g, pool.address);
      });
  
      it('Reindexes the pool with correct minimum balances and desired weights', async () => {
        await prepareReweigh();
        await controller.reweighPool(pool.address);
        await prepareReweigh();
        await controller.reweighPool(pool.address);
        await prepareReweigh();
        await controller.reweighPool(pool.address);
        await prepareReweigh(true, true);
        const willBeIncluded = sortedWrappedTokens[5].address;
        await sortTokens(true);
        await controller.reindexPool(pool.address);
        const [token0, value0] = await pool.extrapolatePoolValueFromToken();
        const ethValue = liquidityManager.getTokenValue(token0, value0);
        const expectedMinimumBalance = liquidityManager.getEthValue(willBeIncluded, ethValue).div(100);
        const actualMinimumBalance = await pool.getMinimumBalance(willBeIncluded);
        expect(actualMinimumBalance.eq(expectedMinimumBalance)).to.be.true;
      });

      it('Sets expected target weights', async () => {
        const caps = await controller.getMarketCaps(true, tokens);
        sortedWrappedTokens = [...wrappedTokens.map((t, i) => ({ ...t, marketCap: caps[i] }))]
        .sort((a, b) => {
          if (a.marketCap.lt(b.marketCap)) return 1;
          if (a.marketCap.gt(b.marketCap)) return -1;
          return 0;
        });
        const desiredDenorms = await getExpectedDenorms(5, true, true);
        for (let i = 0; i < 5; i++) {
          const token = sortedWrappedTokens[i];
          const record = await pool.getTokenRecord(token.address);
          expect(record.desiredDenorm.eq(desiredDenorms[i])).to.be.true;
        }
      })

      it('Increments reweighIndex', async () => {
        const { reweighIndex } = await controller.indexPoolMetadata(pool.address);
        expect(reweighIndex).to.eq(4)
      })
    })

    describe('Proportional Fully Diluted Market Cap', async () => {
      setupTests({ pool: true, init: true, size: 5, ethValue: 10, useFullyDiluted: true, useSqrt: false });
  
      it('Reindexes the pool with correct minimum balances and desired weights', async () => {
        await prepareReweigh();
        await controller.reweighPool(pool.address);
        await prepareReweigh();
        await controller.reweighPool(pool.address);
        await prepareReweigh();
        await controller.reweighPool(pool.address);
        await prepareReweigh(true);
        const willBeIncluded = sortedWrappedTokens[5].address;
        await sortTokens();
        await controller.reindexPool(pool.address);
        const [token0, value0] = await pool.extrapolatePoolValueFromToken();
        const ethValue = liquidityManager.getTokenValue(token0, value0);
        const expectedMinimumBalance = liquidityManager.getEthValue(willBeIncluded, ethValue).div(100);
        const actualMinimumBalance = await pool.getMinimumBalance(willBeIncluded);
        expect(actualMinimumBalance.eq(expectedMinimumBalance)).to.be.true;
      });

      it('Sets expected target weights', async () => {
        const caps = await controller.getMarketCaps(true, tokens);
        sortedWrappedTokens = [...wrappedTokens.map((t, i) => ({ ...t, marketCap: caps[i] }))]
        .sort((a, b) => {
          if (a.marketCap.lt(b.marketCap)) return 1;
          if (a.marketCap.gt(b.marketCap)) return -1;
          return 0;
        });
        const desiredDenorms = await getExpectedDenorms(5, true, false);
        for (let i = 0; i < 5; i++) {
          const token = sortedWrappedTokens[i];
          const record = await pool.getTokenRecord(token.address);
          expect(record.desiredDenorm.eq(desiredDenorms[i])).to.be.true;
        }
      })
    })

    describe('Sqrt Circulating Market Cap', async () => {
      setupTests({ pool: true, init: true, size: 5, category: true, ethValue: 10, useFullyDiluted: false, useSqrt: true });

      it('Reindexes the pool with correct minimum balances and desired weights', async () => {
        await prepareReweigh();
        await controller.reweighPool(pool.address);
        await prepareReweigh();
        await controller.reweighPool(pool.address);
        await prepareReweigh();
        await controller.reweighPool(pool.address);
        await prepareReweigh(true, false);
        const willBeIncluded = sortedWrappedTokens[5].address;
        await sortTokens(false);
        await controller.reindexPool(pool.address);
        const [token0, value0] = await pool.extrapolatePoolValueFromToken();
        const ethValue = liquidityManager.getTokenValue(token0, value0);
        const expectedMinimumBalance = liquidityManager.getEthValue(willBeIncluded, ethValue).div(100);
        const actualMinimumBalance = await pool.getMinimumBalance(willBeIncluded);
        expect(actualMinimumBalance.eq(expectedMinimumBalance)).to.be.true;
      });

      it('Sets expected target weights', async () => {
        const desiredDenorms = await getExpectedDenorms(5, false, true);
        for (let i = 0; i < 5; i++) {
          const token = sortedWrappedTokens[i];
          const record = await pool.getTokenRecord(token.address);
          expect(record.desiredDenorm.eq(desiredDenorms[i])).to.be.true;
        }
      })
    })


    describe('Proportional Circulating Market Cap', async () => {
      setupTests({ category: true, pool: true, init: true, size: 5, ethValue: 10, useFullyDiluted: false, useSqrt: false });
  
      it('Reindexes the pool with correct minimum balances and desired weights', async () => {
        await prepareReweigh();
        await controller.reweighPool(pool.address);
        await prepareReweigh();
        await controller.reweighPool(pool.address);
        await prepareReweigh();
        await controller.reweighPool(pool.address);
        await prepareReweigh(true, false);
        const willBeIncluded = sortedWrappedTokens[5].address;
        await sortTokens(false);
        await controller.reindexPool(pool.address);
        const [token0, value0] = await pool.extrapolatePoolValueFromToken();
        const ethValue = liquidityManager.getTokenValue(token0, value0);
        const expectedMinimumBalance = liquidityManager.getEthValue(willBeIncluded, ethValue).div(100);
        const actualMinimumBalance = await pool.getMinimumBalance(willBeIncluded);
        expect(actualMinimumBalance.eq(expectedMinimumBalance)).to.be.true;
      });

      it('Sets expected target weights', async () => {
        const desiredDenorms = await getExpectedDenorms(5, false, false);
        for (let i = 0; i < 5; i++) {
          const token = sortedWrappedTokens[i];
          const record = await pool.getTokenRecord(token.address);
          expect(record.desiredDenorm.eq(desiredDenorms[i])).to.be.true;
        }
      })
    })
  });

  describe('forceReindexPool', async () => {
    setupTests({ pool: true, init: true, size: 5, ethValue: 10, useFullyDiluted: true, useSqrt: true });

    it('Reverts if caller is not owner', async () => {
      await verifyRejection(
        controller.connect(notOwner),
        'forceReindexPool',
        /Ownable: caller is not the owner/g,
        pool.address
      )
    })
  
    it('Reindexes the pool with correct minimum balances and desired weights', async () => {
      await prepareReweigh();
      await controller.reweighPool(pool.address);
      await prepareReweigh(true, true);
      const willBeIncluded = sortedWrappedTokens[5].address;
      await sortTokens(true);
      await controller.forceReindexPool(pool.address);
      const [token0, value0] = await pool.extrapolatePoolValueFromToken();
      const ethValue = liquidityManager.getTokenValue(token0, value0);
      const expectedMinimumBalance = liquidityManager.getEthValue(willBeIncluded, ethValue).div(100);
      const actualMinimumBalance = await pool.getMinimumBalance(willBeIncluded);
      expect(actualMinimumBalance.eq(expectedMinimumBalance)).to.be.true;
    });

    it('Sets expected target weights', async () => {
      const caps = await controller.getMarketCaps(true, tokens);
      sortedWrappedTokens = [...wrappedTokens.map((t, i) => ({ ...t, marketCap: caps[i] }))]
      .sort((a, b) => {
        if (a.marketCap.lt(b.marketCap)) return 1;
        if (a.marketCap.gt(b.marketCap)) return -1;
        return 0;
      });
      const desiredDenorms = await getExpectedDenorms(5, true, true);
      for (let i = 0; i < 5; i++) {
        const token = sortedWrappedTokens[i];
        const record = await pool.getTokenRecord(token.address);
        expect(record.desiredDenorm.eq(desiredDenorms[i])).to.be.true;
      }
    })

    it('Sets reweighIndex to next multiple of 4', async () => {
      const { reweighIndex } = await controller.indexPoolMetadata(pool.address);
      expect(reweighIndex).to.eq(4)
    })
  })

  describe('updateMinimumBalance()', async () => {
    setupTests({ pool: true, init: true, size: 4, ethValue: 10 });

    it('Reverts if token is initialized', async () => {
      await verifyRevert('updateMinimumBalance', /ERR_TOKEN_READY/g, pool.address, sortedWrappedTokens[0].address);
    });

    it('Updates minimum balance based on extrapolated pool value', async () => {
      for (let i = 0; i < 3; i++) {
        await prepareReweigh();
        await controller.reweighPool(pool.address);
      }
      await prepareReweigh();
      const willBeIncluded = sortedWrappedTokens[4].address;
      await sortedWrappedTokens[4].token.getFreeTokens(from, liquidityManager.getEthValue(willBeIncluded, toWei(1e7)));
      await sortTokens();
      await controller.reindexPool(pool.address);
      let [token0, value0] = await pool.extrapolatePoolValueFromToken();
      let ethValue = liquidityManager.getTokenValue(token0, value0);
      let previousMinimum = liquidityManager.getEthValue(willBeIncluded, ethValue).div(100);
      const _token0 = await ethers.getContractAt('MockERC20', token0);
      await _token0.getFreeTokens(pool.address, value0.div(50));
      await pool.gulp(token0);
      [token0, value0] = await pool.extrapolatePoolValueFromToken();
      ethValue = liquidityManager.getTokenValue(token0, value0);
      await controller.updateMinimumBalance(pool.address, willBeIncluded);
      let expectedMinimumBalance = liquidityManager.getEthValue(willBeIncluded, ethValue).div(100);
      let actualMinimumBalance = await pool.getMinimumBalance(willBeIncluded);
      expect(actualMinimumBalance.gt(previousMinimum)).to.be.true;
      expect(+calcRelativeDiff(fromWei(expectedMinimumBalance), fromWei(actualMinimumBalance))).to.be.lte(errorDelta);
    });
  });

  describe('delegateCompLikeTokenFromPool()', async () => {
    setupTests({ pool: true, init: true, size: 4, ethValue: 10 });

    it('Delegates a comp-like token in an index pool', async () => {
      const {token} = sortedWrappedTokens[0];
      const delegatee = sortedWrappedTokens[1].address;
      await controller.delegateCompLikeTokenFromPool(pool.address, token.address, delegatee);
      expect(await token.delegateeByAddress(pool.address)).to.eq(delegatee);
    });
  });
});<|MERGE_RESOLUTION|>--- conflicted
+++ resolved
@@ -378,17 +378,10 @@
 
     it('Succeeds with valid inputs', async () => {
       poolSize = 4;
-<<<<<<< HEAD
       const { events } = await controller.prepareIndexPool(1, 4, toWei(10), 1, 'Test Index Pool', 'TIP').then(tx => tx.wait());
       const { args: { pool: poolAddress, initializer: initializerAddress, categoryID, indexSize, formula } } = events.filter(e => e.event == 'NewPoolInitializer')[0];
-      pool = await ethers.getContractAt('IndexPool', poolAddress);
-      initializer = await ethers.getContractAt('PoolInitializer', initializerAddress);
-=======
-      const { events } = await controller.prepareIndexPool(1, 4, toWei(10), 'Test Index Pool', 'TIP').then(tx => tx.wait());
-      const { args: { pool: poolAddress, initializer: initializerAddress, categoryID, indexSize } } = events.filter(e => e.event == 'NewPoolInitializer')[0];
       pool = await ethers.getContractAt('SigmaIndexPoolV1', poolAddress);
       initializer = await ethers.getContractAt('SigmaPoolInitializerV1', initializerAddress);
->>>>>>> 1998d55b
       expect(categoryID.eq(1)).to.be.true;
       expect(indexSize.eq(4)).to.be.true;
       expect(formula).to.eq(1);
